// Code generated by protoc-gen-go. DO NOT EDIT.
// source: session/configuration.proto

package session

import (
	fmt "fmt"
	proto "github.com/golang/protobuf/proto"
	filesystem "github.com/havoc-io/mutagen/pkg/filesystem"
	sync "github.com/havoc-io/mutagen/pkg/sync"
	math "math"
)

// Reference imports to suppress errors if they are not otherwise used.
var _ = proto.Marshal
var _ = fmt.Errorf
var _ = math.Inf

// This is a compile-time assertion to ensure that this generated file
// is compatible with the proto package it is being compiled against.
// A compilation error at this line likely means your copy of the
// proto package needs to be updated.
const _ = proto.ProtoPackageIsVersion3 // please upgrade the proto package

// Configuration encodes session configuration parameters. It is used for create
// commands to specify configuration options, for loading global configuration
// options, and for storing a merged configuration inside sessions.
type Configuration struct {
	// SynchronizationMode specifies the synchronization mode that should be
	// used in synchronization.
	SynchronizationMode sync.SynchronizationMode `protobuf:"varint,11,opt,name=synchronizationMode,proto3,enum=sync.SynchronizationMode" json:"synchronizationMode,omitempty"`
	// MaximumEntryCount specifies the maximum number of filesystem entries that
	// endpoints will tolerate managing. A zero value indicates no limit.
	MaximumEntryCount uint64 `protobuf:"varint,12,opt,name=maximumEntryCount,proto3" json:"maximumEntryCount,omitempty"`
	// MaximumStagingFileSize is the maximum (individual) file size that
	// endpoints will stage. A zero value indicates no limit.
	MaximumStagingFileSize uint64 `protobuf:"varint,13,opt,name=maximumStagingFileSize,proto3" json:"maximumStagingFileSize,omitempty"`
	// SymlinkMode specifies the symlink mode that should be used in
	// synchronization.
	SymlinkMode sync.SymlinkMode `protobuf:"varint,1,opt,name=symlinkMode,proto3,enum=sync.SymlinkMode" json:"symlinkMode,omitempty"`
	// WatchMode specifies the filesystem watching mode.
	WatchMode filesystem.WatchMode `protobuf:"varint,21,opt,name=watchMode,proto3,enum=filesystem.WatchMode" json:"watchMode,omitempty"`
	// WatchPollingInterval specifies the interval (in seconds) for poll-based
	// file monitoring. A value of 0 specifies that the default interval should
	// be used.
	WatchPollingInterval uint32 `protobuf:"varint,22,opt,name=watchPollingInterval,proto3" json:"watchPollingInterval,omitempty"`
	// DefaultIgnores specifies the ignore patterns brought in from the global
	// configuration.
	// DEPRECATED: This field is no longer used when loading from global
	// configuration. Instead, ignores provided by global configuration are
	// simply merged into the ignore list of the main configuration. However,
	// older sessions still use this field.
	DefaultIgnores []string `protobuf:"bytes,31,rep,name=defaultIgnores,proto3" json:"defaultIgnores,omitempty"`
	// Ignores specifies the ignore patterns brought in from the create request.
	Ignores []string `protobuf:"bytes,32,rep,name=ignores,proto3" json:"ignores,omitempty"`
	// IgnoreVCSMode specifies the VCS ignore mode that should be used in
	// synchronization.
	IgnoreVCSMode sync.IgnoreVCSMode `protobuf:"varint,33,opt,name=ignoreVCSMode,proto3,enum=sync.IgnoreVCSMode" json:"ignoreVCSMode,omitempty"`
	// DefaultFileMode specifies the default permission mode to use for new
	// files in "portable" permission propagation mode.
	DefaultFileMode uint32 `protobuf:"varint,63,opt,name=defaultFileMode,proto3" json:"defaultFileMode,omitempty"`
	// DefaultDirectoryMode specifies the default permission mode to use for new
	// files in "portable" permission propagation mode.
	DefaultDirectoryMode uint32 `protobuf:"varint,64,opt,name=defaultDirectoryMode,proto3" json:"defaultDirectoryMode,omitempty"`
	// DefaultOwner specifies the default owner identifier to use when setting
	// ownership of new files and directories in "portable" permission
	// propagation mode.
	DefaultOwner string `protobuf:"bytes,65,opt,name=defaultOwner,proto3" json:"defaultOwner,omitempty"`
	// DefaultGroup specifies the default group identifier to use when setting
	// ownership of new files and directories in "portable" permission
	// propagation mode.
	DefaultGroup         string   `protobuf:"bytes,66,opt,name=defaultGroup,proto3" json:"defaultGroup,omitempty"`
	XXX_NoUnkeyedLiteral struct{} `json:"-"`
	XXX_unrecognized     []byte   `json:"-"`
	XXX_sizecache        int32    `json:"-"`
}

func (m *Configuration) Reset()         { *m = Configuration{} }
func (m *Configuration) String() string { return proto.CompactTextString(m) }
func (*Configuration) ProtoMessage()    {}
func (*Configuration) Descriptor() ([]byte, []int) {
<<<<<<< HEAD
	return fileDescriptor_configuration_4e1b9005b9ef20f4, []int{0}
=======
	return fileDescriptor_34b104152623cac3, []int{0}
>>>>>>> 953e7b20
}

func (m *Configuration) XXX_Unmarshal(b []byte) error {
	return xxx_messageInfo_Configuration.Unmarshal(m, b)
}
func (m *Configuration) XXX_Marshal(b []byte, deterministic bool) ([]byte, error) {
	return xxx_messageInfo_Configuration.Marshal(b, m, deterministic)
}
func (m *Configuration) XXX_Merge(src proto.Message) {
	xxx_messageInfo_Configuration.Merge(m, src)
}
func (m *Configuration) XXX_Size() int {
	return xxx_messageInfo_Configuration.Size(m)
}
func (m *Configuration) XXX_DiscardUnknown() {
	xxx_messageInfo_Configuration.DiscardUnknown(m)
}

var xxx_messageInfo_Configuration proto.InternalMessageInfo

func (m *Configuration) GetSynchronizationMode() sync.SynchronizationMode {
	if m != nil {
		return m.SynchronizationMode
	}
	return sync.SynchronizationMode_SynchronizationModeDefault
}

func (m *Configuration) GetMaximumEntryCount() uint64 {
	if m != nil {
		return m.MaximumEntryCount
	}
	return 0
}

func (m *Configuration) GetMaximumStagingFileSize() uint64 {
	if m != nil {
		return m.MaximumStagingFileSize
	}
	return 0
}

func (m *Configuration) GetSymlinkMode() sync.SymlinkMode {
	if m != nil {
		return m.SymlinkMode
	}
	return sync.SymlinkMode_SymlinkDefault
}

func (m *Configuration) GetWatchMode() filesystem.WatchMode {
	if m != nil {
		return m.WatchMode
	}
	return filesystem.WatchMode_WatchModeDefault
}

func (m *Configuration) GetWatchPollingInterval() uint32 {
	if m != nil {
		return m.WatchPollingInterval
	}
	return 0
}

func (m *Configuration) GetDefaultIgnores() []string {
	if m != nil {
		return m.DefaultIgnores
	}
	return nil
}

func (m *Configuration) GetIgnores() []string {
	if m != nil {
		return m.Ignores
	}
	return nil
}

func (m *Configuration) GetIgnoreVCSMode() sync.IgnoreVCSMode {
	if m != nil {
		return m.IgnoreVCSMode
	}
	return sync.IgnoreVCSMode_IgnoreVCSDefault
}

func (m *Configuration) GetDefaultFileMode() uint32 {
	if m != nil {
		return m.DefaultFileMode
	}
	return 0
}

func (m *Configuration) GetDefaultDirectoryMode() uint32 {
	if m != nil {
		return m.DefaultDirectoryMode
	}
	return 0
}

func (m *Configuration) GetDefaultOwner() string {
	if m != nil {
		return m.DefaultOwner
	}
	return ""
}

func (m *Configuration) GetDefaultGroup() string {
	if m != nil {
		return m.DefaultGroup
	}
	return ""
}

func init() {
	proto.RegisterType((*Configuration)(nil), "session.Configuration")
}

<<<<<<< HEAD
func init() {
	proto.RegisterFile("session/configuration.proto", fileDescriptor_configuration_4e1b9005b9ef20f4)
}

var fileDescriptor_configuration_4e1b9005b9ef20f4 = []byte{
=======
func init() { proto.RegisterFile("session/configuration.proto", fileDescriptor_34b104152623cac3) }

var fileDescriptor_34b104152623cac3 = []byte{
>>>>>>> 953e7b20
	// 427 bytes of a gzipped FileDescriptorProto
	0x1f, 0x8b, 0x08, 0x00, 0x00, 0x00, 0x00, 0x00, 0x02, 0xff, 0x74, 0x93, 0xdf, 0x6f, 0xd3, 0x30,
	0x10, 0xc7, 0x15, 0xf1, 0x63, 0xaa, 0xb7, 0x6e, 0xaa, 0xc7, 0xaa, 0x30, 0x1e, 0x08, 0x7b, 0x80,
	0x20, 0x41, 0x22, 0xad, 0x12, 0x12, 0x4f, 0xc0, 0xca, 0x0f, 0x55, 0x08, 0x81, 0x52, 0x09, 0x24,
	0xde, 0xbc, 0xd4, 0x75, 0x4f, 0x8b, 0x7d, 0x95, 0xed, 0x6c, 0x64, 0xaf, 0xfc, 0xe3, 0xa8, 0x17,
	0x97, 0xb5, 0x6b, 0xf7, 0x16, 0x7f, 0xbe, 0x9f, 0x93, 0xef, 0x2e, 0x09, 0x7b, 0xe2, 0xa4, 0x73,
	0x80, 0x26, 0x2f, 0xd1, 0x4c, 0x41, 0xd5, 0x56, 0x78, 0x40, 0x93, 0xcd, 0x2d, 0x7a, 0xe4, 0x3b,
	0x21, 0x3c, 0xee, 0x4f, 0xa1, 0x92, 0xae, 0x71, 0x5e, 0xea, 0xfc, 0x4a, 0xf8, 0x72, 0xd6, 0x0a,
	0xc7, 0x3d, 0xd7, 0x98, 0x32, 0x07, 0x65, 0xd0, 0xca, 0x80, 0x0e, 0x08, 0x69, 0x9c, 0x2c, 0x01,
	0x27, 0xe0, 0x1a, 0x5d, 0x81, 0xb9, 0x68, 0xd9, 0xc9, 0xdf, 0x07, 0xac, 0x3b, 0x5c, 0xbd, 0x90,
	0x7f, 0x65, 0x87, 0x0b, 0x6f, 0x66, 0xd1, 0xc0, 0x35, 0xa1, 0x6f, 0x38, 0x91, 0xf1, 0x6e, 0x12,
	0xa5, 0xfb, 0xa7, 0x8f, 0xb3, 0x45, 0x96, 0x8d, 0x37, 0x85, 0x62, 0x5b, 0x15, 0x7f, 0xc5, 0x7a,
	0x5a, 0xfc, 0x01, 0x5d, 0xeb, 0x4f, 0xc6, 0xdb, 0x66, 0x88, 0xb5, 0xf1, 0xf1, 0x5e, 0x12, 0xa5,
	0xf7, 0x8b, 0xcd, 0x80, 0xbf, 0x61, 0xfd, 0x00, 0xc7, 0x5e, 0x28, 0x30, 0xea, 0x33, 0x54, 0x72,
	0x0c, 0xd7, 0x32, 0xee, 0x52, 0xc9, 0x1d, 0x29, 0x1f, 0xb0, 0xdd, 0x30, 0x15, 0xb5, 0x1a, 0x51,
	0xab, 0xbd, 0x65, 0xab, 0xff, 0x83, 0x62, 0xd5, 0xe2, 0x03, 0xd6, 0xa1, 0x05, 0x52, 0xc9, 0x11,
	0x95, 0x1c, 0x65, 0x37, 0xdb, 0xcd, 0x7e, 0x2d, 0xc3, 0xe2, 0xc6, 0xe3, 0xa7, 0xec, 0x11, 0x1d,
	0x7e, 0x60, 0x55, 0x81, 0x51, 0x23, 0xe3, 0xa5, 0xbd, 0x14, 0x55, 0xdc, 0x4f, 0xa2, 0xb4, 0x5b,
	0x6c, 0xcd, 0xf8, 0x73, 0xb6, 0x3f, 0x91, 0x53, 0x51, 0x57, 0x7e, 0x44, 0xaf, 0xc7, 0xc5, 0x4f,
	0x93, 0x7b, 0x69, 0xa7, 0xb8, 0x45, 0x79, 0xcc, 0x76, 0x20, 0x08, 0x09, 0x09, 0xcb, 0x23, 0x7f,
	0xcb, 0xba, 0xed, 0xe3, 0xcf, 0xe1, 0x98, 0xda, 0x7d, 0x46, 0xed, 0x1e, 0xb6, 0x13, 0x8e, 0x56,
	0xa3, 0x62, 0xdd, 0xe4, 0x29, 0x3b, 0x08, 0xd7, 0x2c, 0xb6, 0x45, 0xc5, 0xef, 0xa8, 0xd7, 0xdb,
	0x78, 0x31, 0x5a, 0x40, 0x1f, 0xc1, 0xca, 0xd2, 0xa3, 0x6d, 0x48, 0x7f, 0xdf, 0x8e, 0xb6, 0x2d,
	0xe3, 0x27, 0x6c, 0x2f, 0xf0, 0xef, 0x57, 0x46, 0xda, 0xf8, 0x43, 0x12, 0xa5, 0x9d, 0x62, 0x8d,
	0xad, 0x38, 0x5f, 0x2c, 0xd6, 0xf3, 0xf8, 0x6c, 0xcd, 0x21, 0x76, 0xf6, 0xf2, 0xf7, 0x0b, 0x05,
	0x7e, 0x56, 0x9f, 0x67, 0x25, 0xea, 0x7c, 0x26, 0x2e, 0xb1, 0x7c, 0x0d, 0x98, 0xeb, 0xda, 0x0b,
	0x25, 0x4d, 0x3e, 0xbf, 0x50, 0x79, 0xf8, 0x01, 0xce, 0x1f, 0xd2, 0x77, 0x3b, 0xf8, 0x17, 0x00,
	0x00, 0xff, 0xff, 0xe8, 0xfa, 0x3f, 0x82, 0x2f, 0x03, 0x00, 0x00,
}<|MERGE_RESOLUTION|>--- conflicted
+++ resolved
@@ -79,11 +79,7 @@
 func (m *Configuration) String() string { return proto.CompactTextString(m) }
 func (*Configuration) ProtoMessage()    {}
 func (*Configuration) Descriptor() ([]byte, []int) {
-<<<<<<< HEAD
-	return fileDescriptor_configuration_4e1b9005b9ef20f4, []int{0}
-=======
 	return fileDescriptor_34b104152623cac3, []int{0}
->>>>>>> 953e7b20
 }
 
 func (m *Configuration) XXX_Unmarshal(b []byte) error {
@@ -199,17 +195,9 @@
 	proto.RegisterType((*Configuration)(nil), "session.Configuration")
 }
 
-<<<<<<< HEAD
-func init() {
-	proto.RegisterFile("session/configuration.proto", fileDescriptor_configuration_4e1b9005b9ef20f4)
-}
-
-var fileDescriptor_configuration_4e1b9005b9ef20f4 = []byte{
-=======
 func init() { proto.RegisterFile("session/configuration.proto", fileDescriptor_34b104152623cac3) }
 
 var fileDescriptor_34b104152623cac3 = []byte{
->>>>>>> 953e7b20
 	// 427 bytes of a gzipped FileDescriptorProto
 	0x1f, 0x8b, 0x08, 0x00, 0x00, 0x00, 0x00, 0x00, 0x02, 0xff, 0x74, 0x93, 0xdf, 0x6f, 0xd3, 0x30,
 	0x10, 0xc7, 0x15, 0xf1, 0x63, 0xaa, 0xb7, 0x6e, 0xaa, 0xc7, 0xaa, 0x30, 0x1e, 0x08, 0x7b, 0x80,
